import React from 'react';
import { useAuth } from './AuthProvider';
import { Button } from '@/components/ui/button';
import {
  DropdownMenu,
  DropdownMenuContent,
  DropdownMenuItem,
  DropdownMenuLabel,
  DropdownMenuSeparator,
  DropdownMenuTrigger,
} from '@/components/ui/dropdown-menu';
import { Avatar, AvatarFallback, AvatarImage } from '@/components/ui/avatar';
<<<<<<< HEAD
import { User, SignOut, Gear } from '@phosphor-icons/react';
=======
import { User, SignOut, Gear, GoogleLogo } from '@phosphor-icons/react';
>>>>>>> 601315ff
import { formatUserDisplayName } from '@/lib/auth';

export const UserMenu: React.FC = () => {
  const { user, logout } = useAuth();

  if (!user) return null;

  const displayName = formatUserDisplayName(user);
  const initials = `${user.firstName.charAt(0)}${user.lastName.charAt(0)}`.toUpperCase() || user.username.charAt(0).toUpperCase();

  return (
    <DropdownMenu>
      <DropdownMenuTrigger asChild>
        <Button variant="ghost" className="relative h-10 w-10 rounded-full">
          <Avatar className="h-10 w-10">
            {user.avatar && (
              <AvatarImage src={user.avatar} alt={displayName} />
            )}
            <AvatarFallback className="bg-primary text-primary-foreground">
              {initials}
            </AvatarFallback>
          </Avatar>
        </Button>
      </DropdownMenuTrigger>
      <DropdownMenuContent className="w-56" align="end" forceMount>
        <DropdownMenuLabel className="font-normal">
          <div className="flex flex-col space-y-1">
            <p className="text-sm font-medium leading-none">{displayName}</p>
            <p className="text-xs leading-none text-muted-foreground">
              {user.email}
            </p>
            {user.authProvider === 'gmail' && (
              <p className="text-xs leading-none text-muted-foreground flex items-center gap-1">
                <GoogleLogo size={12} />
                Connected via Google
              </p>
            )}
          </div>
        </DropdownMenuLabel>
        <DropdownMenuSeparator />
        <DropdownMenuItem className="cursor-pointer">
          <User className="mr-2 h-4 w-4" />
          <span>Profile</span>
        </DropdownMenuItem>
        <DropdownMenuItem className="cursor-pointer">
          <Gear className="mr-2 h-4 w-4" />
          <span>Settings</span>
        </DropdownMenuItem>
        <DropdownMenuSeparator />
        <DropdownMenuItem 
          className="cursor-pointer text-destructive focus:text-destructive"
          onClick={logout}
        >
          <SignOut className="mr-2 h-4 w-4" />
          <span>Sign out</span>
        </DropdownMenuItem>
      </DropdownMenuContent>
    </DropdownMenu>
  );
};<|MERGE_RESOLUTION|>--- conflicted
+++ resolved
@@ -10,11 +10,7 @@
   DropdownMenuTrigger,
 } from '@/components/ui/dropdown-menu';
 import { Avatar, AvatarFallback, AvatarImage } from '@/components/ui/avatar';
-<<<<<<< HEAD
 import { User, SignOut, Gear } from '@phosphor-icons/react';
-=======
-import { User, SignOut, Gear, GoogleLogo } from '@phosphor-icons/react';
->>>>>>> 601315ff
 import { formatUserDisplayName } from '@/lib/auth';
 
 export const UserMenu: React.FC = () => {
