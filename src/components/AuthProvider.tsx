--- conflicted
+++ resolved
@@ -50,7 +50,6 @@
       const googleUser = await gmailService.initiateGoogleSignIn();
       const userData = await gmailService.processGoogleUser(googleUser);
 
-<<<<<<< HEAD
       // Check if user already exists by email or Google ID
       const existingUserEntry = Object.values(usersRecord).find(
         entry => entry.user.email.toLowerCase() === userData.email.toLowerCase() ||
@@ -104,41 +103,6 @@
         return { success: false, error: 'Google sign-in was cancelled' };
       }
       return { success: false, error: 'Failed to sign in with Google' };
-=======
-      // Check if user already exists
-      const existingUser = Object.values(usersRecord).find(
-        entry => entry.user.email.toLowerCase() === userData.email.toLowerCase()
-      );
-
-      if (existingUser) {
-        // Update existing user with Google info if it's a Gmail auth
-        if (existingUser.user.authProvider === 'gmail' || existingUser.user.googleId === userData.googleId) {
-          setCurrentUserId(existingUser.user.id);
-          return { success: true };
-        } else {
-          return { success: false, error: 'An account with this email already exists. Please sign in with your password.' };
-        }
-      }
-
-      // Create new user
-      const newUser = createUser(userData);
-
-      setUsers(currentUsers => ({
-        ...(currentUsers || {}),
-        [newUser.id]: {
-          user: newUser,
-          hashedPassword: '' // No password for Gmail users
-        }
-      }));
-
-      setCurrentUserId(newUser.id);
-      return { success: true };
-    } catch (error) {
-      if (error instanceof Error && error.message.includes('cancelled')) {
-        return { success: false, error: 'Sign in was cancelled' };
-      }
-      return { success: false, error: 'Failed to sign in with Google. Please try again.' };
->>>>>>> 601315ff
     }
   };
 
